<<<<<<< HEAD
=======
## tiny_slam (kinetic) - 0.1.2-0

The packages in the `tiny_slam` repository were released into the `kinetic` distro by running `/usr/bin/bloom-release tiny_slam --track kinetic --rosdistro kinetic` on `Fri, 05 Aug 2016 12:20:55 -0000`

The `tiny_slam` package was released.

Version of package(s) in repository `tiny_slam`:

- upstream repository: https://github.com/OSLL/tiny-slam-ros-cpp.git
- release repository: unknown
- rosdistro version: `null`
- old version: `null`
- new version: `0.1.2-0`

Versions of tools used:

- bloom version: `0.5.21`
- catkin_pkg version: `0.2.10`
- rosdep version: `0.11.5`
- rosdistro version: `0.4.7`
- vcstools version: `0.1.38`


## tiny_slam (jade) - 0.1.2-2

The packages in the `tiny_slam` repository were released into the `jade` distro by running `/usr/bin/bloom-release tiny_slam --track jade --rosdistro jade` on `Fri, 05 Aug 2016 12:13:59 -0000`

The `tiny_slam` package was released.

Version of package(s) in repository `tiny_slam`:

- upstream repository: https://github.com/OSLL/tiny-slam-ros-cpp.git
- release repository: https://github.com/OSLL/tiny-slam-ros-release.git
- rosdistro version: `0.1.2-1`
- old version: `0.1.2-1`
- new version: `0.1.2-2`

Versions of tools used:

- bloom version: `0.5.21`
- catkin_pkg version: `0.2.10`
- rosdep version: `0.11.5`
- rosdistro version: `0.4.7`
- vcstools version: `0.1.38`


## git@github.com:OSLL/tiny_slam-release.git (jade) - 0.1.2-1

The packages in the `git@github.com:OSLL/tiny_slam-release.git` repository were released into the `jade` distro by running `/usr/bin/bloom-release --rosdistro jade --track jade git@github.com:OSLL/tiny_slam-release.git` on `Fri, 15 Jul 2016 20:44:23 -0000`

The `tiny_slam` package was released.

Version of package(s) in repository `git@github.com:OSLL/tiny_slam-release.git`:

- upstream repository: https://github.com/OSLL/tiny-slam-ros-cpp.git
- release repository: unknown
- rosdistro version: `null`
- old version: `0.1.2-0`
- new version: `0.1.2-1`

Versions of tools used:

- bloom version: `0.5.21`
- catkin_pkg version: `0.2.10`
- rosdep version: `0.11.5`
- rosdistro version: `0.4.7`
- vcstools version: `0.1.38`


## git@github.com:OSLL/tiny_slam-release.git (jade) - 0.1.2-0

The packages in the `git@github.com:OSLL/tiny_slam-release.git` repository were released into the `jade` distro by running `/usr/bin/bloom-release --rosdistro jade --track jade git@github.com:OSLL/tiny_slam-release.git` on `Fri, 15 Jul 2016 20:38:08 -0000`

The `tiny_slam` package was released.

Version of package(s) in repository `git@github.com:OSLL/tiny_slam-release.git`:

- upstream repository: https://github.com/OSLL/tiny-slam-ros-cpp.git
- release repository: unknown
- rosdistro version: `null`
- old version: `null`
- new version: `0.1.2-0`

Versions of tools used:

- bloom version: `0.5.21`
- catkin_pkg version: `0.2.10`
- rosdep version: `0.11.5`
- rosdistro version: `0.4.7`
- vcstools version: `0.1.38`


>>>>>>> 06a5130b
Copyright (c) 2016 JetBrains Research, Mobile Robot Algorithms Laboratory

Authors: Artur Huletski, Dmitriy Kartashov
TinySLAM C++ implementation for ROS

[![Build Status](http://build.ros.org/buildStatus/icon?job=Jdoc__tiny_slam__ubuntu_trusty_amd64)](http://build.ros.org/job/Jdoc__tiny_slam__ubuntu_trusty_amd64/)

# Description

This package provides ROS implentation of the tinySLAM (https://openslam.org/tinyslam.html) that is one of the most simpliest and lightweight SLAM methods. Current implementation is compatible with ROS Jade and adds some improvements to the original method:
the alternative model of a grid map cell that keeps track of the average of all stored effective values (probability of being occupied with scan’s quality taken into account);
an option to compute probability of a cell being occupied based on how the laser beam splits the cell (the original implementation uses the constant value).

# Hardware Requirements

Current implementation supposes that the robot provides odometry data and laser scan measurements from the horizontally mounted fixed laser scanner. These data should be provided through the ROS topics (see Subscribed topics).

# Example

Use the provided launch-file to run and configure tinySLAM node:

> roslaunch tiny_slam tinyslam_run.launch path:=[path to dataset]

Dataset should be in BAG format (http://wiki.ros.org/rosbag). You also may comment out rosbag node in the launch file if you use the real-time data or replace it with some other dataset player.

# Nodes 

## tiny_slam

The tiny_slam node takes in [sensor_msgs/LaserScan](http://docs.ros.org/api/sensor_msgs/html/msg/LaserScan.html) messages and odometry data from /tf topic and builds a map ([nav_msgs/OccupancyGrid](http://docs.ros.org/api/nav_msgs/html/msg/OccupancyGrid.html)) that can be retrieved via the ROS topic /map.

### Subscribed Topics

* tf ([tf/tfMessage](http://docs.ros.org/api/tf/html/msg/tfMessage.html)) Transforms necessary to relate frames for laser, base, and odometry (see below)
* laser_scan ([sensor_msgs/LaserScan](http://docs.ros.org/api/sensor_msgs/html/msg/LaserScan.html)) Laser scans to create the map from

### Published Topics

* map ([nav_msgs/OccupancyGrid](http://docs.ros.org/api/nav_msgs/html/msg/OccupancyGrid.html)) Get the map data from this topic (updated periodically)

### Parameters

* **~cell_type** (string, default: “avg”)
Accepted values: “avg” -- modified cell model; “base” -- original cell model
* **~occupancy_estimator** (string, default: "const")
Accepted values: “const” -- original occupancy estimator; “area” -- dynamic occupancy estimator
* **~skip_exceeding_lsr_vals** (boolean, default: false)
Determines how to handle out of range laser measurements: true -- ignore such measurements, false -- process as empty cells.
* **~base_occupied_prob** (float, default: 0.95)
The initial probability of cell to be occupied (i.e. the probability of laser scan data to be valid)
* **~base_empty_prob** (float, default: 0.01)
The initial probability of cell to be empty (i.e. the probability of out of range laser scan data to be valid)

### Required tf Transforms
*base_link → odom_combined*: usually provided by the odometry system (e.g., the driver for the mobile base)

### Provided tf Transforms
*map → robot_pose*: the current estimate of the robot's pose within the map frame 

<|MERGE_RESOLUTION|>--- conflicted
+++ resolved
@@ -1,5 +1,3 @@
-<<<<<<< HEAD
-=======
 ## tiny_slam (kinetic) - 0.1.2-0
 
 The packages in the `tiny_slam` repository were released into the `kinetic` distro by running `/usr/bin/bloom-release tiny_slam --track kinetic --rosdistro kinetic` on `Fri, 05 Aug 2016 12:20:55 -0000`
@@ -92,10 +90,6 @@
 - vcstools version: `0.1.38`
 
 
->>>>>>> 06a5130b
-Copyright (c) 2016 JetBrains Research, Mobile Robot Algorithms Laboratory
-
-Authors: Artur Huletski, Dmitriy Kartashov
 TinySLAM C++ implementation for ROS
 
 [![Build Status](http://build.ros.org/buildStatus/icon?job=Jdoc__tiny_slam__ubuntu_trusty_amd64)](http://build.ros.org/job/Jdoc__tiny_slam__ubuntu_trusty_amd64/)
@@ -152,3 +146,11 @@
 ### Provided tf Transforms
 *map → robot_pose*: the current estimate of the robot's pose within the map frame 
 
+### Credentials
+
+Copyright (c) 2016 JetBrains Research, Mobile Robot Algorithms Laboratory
+
+Contributors: 
+  - Artur Huletski 
+  - Dmitriy Kartashov
+  - Kirill Krinkin