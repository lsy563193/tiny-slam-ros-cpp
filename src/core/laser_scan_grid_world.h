/**
 * \file
 * \brief Defines the special type of World.
 * There is class LaserScanGridWorld derived from World.
 */

#ifndef __LASER_SCAN_GRID_WORLD_H
#define __LASER_SCAN_GRID_WORLD_H

#include <memory>

#include "sensor_data.h"
#include "state_data.h"
#include "maps/grid_cell_strategy.h"
#include "maps/grid_map.h"

/**
 * \brief Tracks a robots perception of an environment.
 * The environment is represented by a GridMap; A laser scan with
 * transformation is expected as a sensor data.
 */
class LaserScanGridWorld : public World<TransformedLaserScan, GridMap> {
public: //types
  using MapType = GridMap;
  using Point = DiscretePoint2D;
public: // methods

<<<<<<< HEAD
  LaserScanGridWorld(std::shared_ptr<GridCellStrategy> gcs,
                     const GridMapParams &init_params) :
    _map(gcs->cell_factory(), init_params) {}
=======
  /**
   * Creates a world as a Map of Grid Cells.
   * \param gcs A shared pointer on a cell strategy.
   */
  LaserScanGridWorld(std::shared_ptr<GridCellStrategy> gcs) :
    _map(gcs->cell_factory()) {}
>>>>>>> b24e2121

  /**
   * Updates the map cells according to a given sensor data. Straightforward
   * scan points projection is used.
   * \param scan The current scan from Laser Rangefinder.
   */
  virtual void handle_observation(TransformedLaserScan &scan) {
    const RobotState& pose = World<TransformedLaserScan, MapType>::pose();
    for (const auto &sp : scan.points) {
      // move to world frame assume sensor is in robots' (0,0)
      double x_world = pose.x + sp.range * std::cos(sp.angle + pose.theta);
      double y_world = pose.y + sp.range * std::sin(sp.angle + pose.theta);

      handle_scan_point(map(), pose.x, pose.y, x_world, y_world,
                        sp.is_occupied, scan.quality);
    }
  }

  /**
   * Updates a cell of a given map according to given parameters.
   * \param map A current map.
   * \param laser_x,lasery Coordinates of a laser.
   * \param beam_end_x,beam_end_y Coordinates of a current point on a scan.
   * \param is_occ The current assumption whether the cell is occupied.
   * \param quality A scan quality. The greater the value the more probable the
   * transformed scan.
   */
  virtual void handle_scan_point(MapType &map,
                                 double laser_x, double laser_y,
                                 double beam_end_x, double beam_end_y,
                                 bool is_occ, double quality) {
    Point robot_pt = map.world_to_cell(laser_x, laser_y);
    Point obst_pt = map.world_to_cell(beam_end_x, beam_end_y);

    std::vector<Point> pts = DiscreteLine2D(robot_pt, obst_pt).points();

    map.update_cell(pts.back(), Occupancy{is_occ ? 1.0 : 0.0, 1.0}, quality);
    pts.pop_back();
    for (const auto &pt : pts) {
      map.update_cell(pt, Occupancy{0.0, 1.0}, quality);
    }
  }

  virtual const MapType& map() const { return _map; }
  virtual MapType& map() { return _map; }

private: // fields
  MapType _map;
};

#endif<|MERGE_RESOLUTION|>--- conflicted
+++ resolved
@@ -25,18 +25,15 @@
   using Point = DiscretePoint2D;
 public: // methods
 
-<<<<<<< HEAD
-  LaserScanGridWorld(std::shared_ptr<GridCellStrategy> gcs,
-                     const GridMapParams &init_params) :
-    _map(gcs->cell_factory(), init_params) {}
-=======
   /**
    * Creates a world as a Map of Grid Cells.
    * \param gcs A shared pointer on a cell strategy.
    */
   LaserScanGridWorld(std::shared_ptr<GridCellStrategy> gcs) :
     _map(gcs->cell_factory()) {}
->>>>>>> b24e2121
+  LaserScanGridWorld(std::shared_ptr<GridCellStrategy> gcs,
+                     const GridMapParams &init_params) :
+    _map(gcs->cell_factory(), init_params) {}
 
   /**
    * Updates the map cells according to a given sensor data. Straightforward
