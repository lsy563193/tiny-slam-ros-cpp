--- conflicted
+++ resolved
@@ -116,7 +116,10 @@
   return param_value;
 }
 
-<<<<<<< HEAD
+/**
+ * Initializes constants for scan matcher
+ * \return The structure contains requied paramteres
+ */
 TinyWorldParams init_common_world_params() {
   double sig_XY, sig_T, width;
   int lim_bad, lim_totl;
@@ -129,6 +132,10 @@
   return TinyWorldParams(sig_XY, sig_T, lim_bad, lim_totl, width);
 }
 
+/**
+ * Initializes constants for map
+ * \return The structure contains requied paramteres
+ */
 GridMapParams init_grid_map_params() {
   GridMapParams params;
   ros::param::param<double>("~map_height_in_meters", params.height, 20);
@@ -138,6 +145,10 @@
   return params;
 }
 
+/**
+ * Initializes constants for ros utils
+ * \return Requied parameters
+ */
 void init_constants_for_ros(double &ros_tf_buffer_size,
                             double &ros_map_rate,
                             int &ros_filter_queue,
@@ -148,11 +159,9 @@
   ros::param::param<int>("~ros_subscribers_queue_size",ros_subscr_queue,1000);
 }
 
-=======
 /*!
  * The entry point: creates an environment world and the main node "tiny slam".
  */
->>>>>>> b24e2121
 int main(int argc, char** argv) {
   ros::init(argc, argv, "tinySLAM");
 
