--- conflicted
+++ resolved
@@ -16,17 +16,13 @@
  */
 class RvizGridViewer {
 public: // method
-<<<<<<< HEAD
-  RvizGridViewer(ros::Publisher pub, const double show_map_rate) :
-    _map_pub(pub), map_publishing_rate(show_map_rate) {}
-=======
+
 /**
  * Initializes a map and robot's position publisher.
  * \param pub A map publisher to ROS.
  */
-  RvizGridViewer(ros::Publisher pub):
-    _map_pub(pub) {}
->>>>>>> b24e2121
+  RvizGridViewer(ros::Publisher pub, const double show_map_rate) :
+    _map_pub(pub), map_publishing_rate(show_map_rate) {}
 
 /**
  * Publishes a robot state as TF message.
